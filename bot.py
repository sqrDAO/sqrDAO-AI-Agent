--- conflicted
+++ resolved
@@ -1041,7 +1041,6 @@
         if is_complete:
             logger.info("Job completed successfully, preparing to send response")
             try:
-<<<<<<< HEAD
                 # Split long messages into chunks of 4000 characters (Telegram's limit is 4096)
                 message_chunks = [message[i:i+4000] for i in range(0, len(message), 4000)]
                 logger.info(f"Split message into {len(message_chunks)} chunks")
@@ -1071,9 +1070,6 @@
                         )
                 
                 # Generate and send audio version if requested
-=======
-                # For audio requests, only generate and send audio
->>>>>>> 8e125f60
                 if request_type == 'audio':
                     logger.info("Generating audio version of the summary")
                     # For audio generation, we need to strip markdown formatting
@@ -1087,18 +1083,10 @@
                                 await context.bot.send_audio(
                                     chat_id=chat_id,
                                     audio=audio_file,
-                                    caption="🎧 Audio summary of the Space",
+                                    caption="🎧 Audio version of the Space summary",
                                     title="Space Summary",
-                                    performer="sqrAI"
+                                    performer="sqrDAO AI"
                                 )
-                            # Clear the transaction window state after successful audio send
-                            if hasattr(context, 'user_data'):
-                                context.user_data['awaiting_signature'] = False
-                                context.user_data['command_start_time'] = None
-                                context.user_data['space_url'] = None
-                                context.user_data['request_type'] = None
-                                context.user_data['job_id'] = None
-                                context.user_data['failed_attempts'] = 0
                         except Exception as e:
                             logger.error(f"Failed to send audio file: {str(e)}")
                             logger.error(f"Full error traceback: {traceback.format_exc()}")
@@ -1111,40 +1099,6 @@
                                 logger.error(f"Failed to remove temporary audio file: {str(e)}")
                     elif error:
                         logger.error(f"Failed to generate audio: {error}")
-                else:
-                    # For text requests, send the text summary
-                    # Split long messages into chunks of 4000 characters (Telegram's limit is 4096)
-                    message_chunks = [message[i:i+4000] for i in range(0, len(message), 4000)]
-                    
-                    # Send each chunk
-                    for i, chunk in enumerate(message_chunks):
-                        # Escape special characters for Markdown V2
-                        escaped_chunk = chunk.replace('_', '\\_').replace('*', '\\*').replace('[', '\\[').replace(']', '\\]').replace('(', '\\(').replace(')', '\\)').replace('~', '\\~').replace('`', '\\`').replace('>', '\\>').replace('#', '\\#').replace('+', '\\+').replace('-', '\\-').replace('=', '\\=').replace('|', '\\|').replace('{', '\\{').replace('}', '\\}').replace('.', '\\.').replace('!', '\\!')
-                        
-                        if i == 0:
-                            # First chunk updates the original message
-                            await context.bot.edit_message_text(
-                                chat_id=chat_id,
-                                message_id=message_id,
-                                text=escaped_chunk,
-                                parse_mode=ParseMode.MARKDOWN_V2
-                            )
-                        else:
-                            # Additional chunks as new messages
-                            await context.bot.send_message(
-                                chat_id=chat_id,
-                                text=escaped_chunk,
-                                parse_mode=ParseMode.MARKDOWN_V2
-                            )
-                    
-                    # Clear the transaction window state after successful text send
-                    if hasattr(context, 'user_data'):
-                        context.user_data['awaiting_signature'] = False
-                        context.user_data['command_start_time'] = None
-                        context.user_data['space_url'] = None
-                        context.user_data['request_type'] = None
-                        context.user_data['job_id'] = None
-                        context.user_data['failed_attempts'] = 0
                 
                 logger.info("Successfully completed periodic job check")
                 return True
@@ -2304,7 +2258,7 @@
                 f"⚠️ <b>Active Transaction Window</b>\n\n"
                 f"You already have an active transaction window with {minutes}m {seconds}s remaining.\n"
                 f"Please complete the current transaction or wait for the window to expire before starting a new one.\n\n"
-                f"If you need to cancel the current transaction, please contact @DarthCastelian.",
+                f"If you need to cancel the current transaction, please contact an administrator.",
                 parse_mode=ParseMode.HTML
             )
             return
